import { RequestOptions } from "../@types";

export default class HttpFlow {
  private async request<T = unknown>(
    endpoint: string,
    options: RequestInit
  ): Promise<T> {
    return fetch(endpoint, options)
      .then(async (response) => {
        return (await response.json()) as T;
      })
      .catch((error) => {
        return error;
      });
  }

  get<T = unknown>(endpoint: string, options?: RequestOptions): Promise<T> {
    const reqOptions: RequestInit = {
      method: "GET",
      headers: {
        "Content-Type": "application/json",
        ...options?.headers,
      },
      ...options,
    };

    return this.request<T>(endpoint, reqOptions);
  }

<<<<<<< HEAD
  delete<T = unknown>(
    endpoint: string,
    options?: RequestInitWithoutMethod
  ): Promise<T> {
    const reqOptions: RequestInit = {
      method: "DELETE",
=======
  post<T = unknown>(endpoint: string, options: RequestOptions): Promise<T> {
    const reqOptions: RequestInit = {
      method: "POST",
>>>>>>> 35ff992c
      headers: {
        "Content-Type": "application/json",
        ...options?.headers,
      },
<<<<<<< HEAD
      ...options,
=======
      body: JSON.stringify(options.body),
    };

    return this.request<T>(endpoint, reqOptions);
  }

  patch<T = unknown>(endpoint: string, options: RequestOptions): Promise<T> {
    const reqOptions: RequestInit = {
      method: "PATCH",
      headers: {
        "Content-Type": "application/json",
        ...options?.headers,
      },
      body: JSON.stringify(options.body),
>>>>>>> 35ff992c
    };

    return this.request<T>(endpoint, reqOptions);
  }
}<|MERGE_RESOLUTION|>--- conflicted
+++ resolved
@@ -27,25 +27,13 @@
     return this.request<T>(endpoint, reqOptions);
   }
 
-<<<<<<< HEAD
-  delete<T = unknown>(
-    endpoint: string,
-    options?: RequestInitWithoutMethod
-  ): Promise<T> {
-    const reqOptions: RequestInit = {
-      method: "DELETE",
-=======
   post<T = unknown>(endpoint: string, options: RequestOptions): Promise<T> {
     const reqOptions: RequestInit = {
       method: "POST",
->>>>>>> 35ff992c
       headers: {
         "Content-Type": "application/json",
         ...options?.headers,
       },
-<<<<<<< HEAD
-      ...options,
-=======
       body: JSON.stringify(options.body),
     };
 
@@ -60,7 +48,22 @@
         ...options?.headers,
       },
       body: JSON.stringify(options.body),
->>>>>>> 35ff992c
+    };
+
+    return this.request<T>(endpoint, reqOptions);
+  }
+
+  delete<T = unknown>(
+    endpoint: string,
+    options?: RequestInitWithoutMethod
+  ): Promise<T> {
+    const reqOptions: RequestInit = {
+      method: "DELETE",
+      headers: {
+        "Content-Type": "application/json",
+        ...options?.headers,
+      },
+      ...options,
     };
 
     return this.request<T>(endpoint, reqOptions);
